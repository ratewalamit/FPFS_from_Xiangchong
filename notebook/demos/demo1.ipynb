--- conflicted
+++ resolved
@@ -88,30 +88,6 @@
     "plt.imshow(gal)\n",
     "_=plt.title(r'SNR=$%.2f$'%(flux_gal/(noi_std*5)),fontsize=20)\n",
     "print(gal.max(),gal[32,32])"
-<<<<<<< HEAD
-   ]
-  },
-  {
-   "cell_type": "code",
-   "execution_count": 3,
-   "id": "888dc7ab-2fc4-42c6-97f7-14c6b10daa5b",
-   "metadata": {},
-   "outputs": [
-    {
-     "data": {
-      "text/plain": [
-       "(32, 32)"
-      ]
-     },
-     "execution_count": 3,
-     "metadata": {},
-     "output_type": "execute_result"
-    }
-   ],
-   "source": [
-    "np.unravel_index(np.argmax(gal),(64,64))"
-=======
->>>>>>> 0dd03a59
    ]
   },
   {
